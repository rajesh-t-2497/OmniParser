--- conflicted
+++ resolved
@@ -1,126 +1,3 @@
-<<<<<<< HEAD
-from typing import Optional
-
-import gradio as gr
-import numpy as np
-import torch
-from PIL import Image
-import io
-
-
-import base64, os
-from utils import check_ocr_box, get_yolo_model, get_caption_model_processor, get_som_labeled_img
-import torch
-from PIL import Image
-import argparse
-
-
-
-MARKDOWN = """
-# OmniParser for Pure Vision Based General GUI Agent 🔥
-<div>
-    <a href="https://arxiv.org/pdf/2408.00203">
-        <img src="https://img.shields.io/badge/arXiv-2408.00203-b31b1b.svg" alt="Arxiv" style="display:inline-block;">
-    </a>
-</div>
-
-OmniParser is a screen parsing tool to convert general GUI screen to structured elements. 
-"""
-
-DEVICE = torch.device('cuda')
-
-# @spaces.GPU
-# @torch.inference_mode()
-# @torch.autocast(device_type="cuda", dtype=torch.bfloat16)
-def process(
-    image_input,
-    box_threshold,
-    iou_threshold,
-    use_paddleocr,
-    imgsz,
-    icon_process_batch_size,
-) -> Optional[Image.Image]:
-    image_save_path = 'imgs/saved_image_demo.png'
-    image_input.save(image_save_path)
-    image = Image.open(image_save_path)
-    box_overlay_ratio = image.size[0] / 3200
-    draw_bbox_config = {
-        'text_scale': 0.8 * box_overlay_ratio,
-        'text_thickness': max(int(2 * box_overlay_ratio), 1),
-        'text_padding': max(int(3 * box_overlay_ratio), 1),
-        'thickness': max(int(3 * box_overlay_ratio), 1),
-    }
-    # import pdb; pdb.set_trace()
-
-    ocr_bbox_rslt, is_goal_filtered = check_ocr_box(image_save_path, display_img = False, output_bb_format='xyxy', goal_filtering=None, easyocr_args={'paragraph': False, 'text_threshold':0.9}, use_paddleocr=use_paddleocr)
-    text, ocr_bbox = ocr_bbox_rslt
-    # print('prompt:', prompt)
-    dino_labled_img, label_coordinates, parsed_content_list = get_som_labeled_img(image_save_path, yolo_model, BOX_TRESHOLD = box_threshold, output_coord_in_ratio=True, ocr_bbox=ocr_bbox,draw_bbox_config=draw_bbox_config, caption_model_processor=caption_model_processor, ocr_text=text,iou_threshold=iou_threshold, imgsz=imgsz, batch_size=icon_process_batch_size)  
-    image = Image.open(io.BytesIO(base64.b64decode(dino_labled_img)))
-    print('finish processing')
-    # parsed_content_list = '\n'.join(parsed_content_list)
-    parsed_content_list = '\n'.join([f'type: {x['type']}, content: {x["content"]}, interactivity: {x["interactivity"]}' for x in parsed_content_list])
-    return image, str(parsed_content_list)
-
-
-parser = argparse.ArgumentParser(description='Process model paths and names.')
-parser.add_argument('--icon_detect_model', type=str, required=True, default='weights/icon_detect/best.pt', help='Path to the YOLO model weights')
-parser.add_argument('--icon_caption_model', type=str, required=True, default='florence2',  help='Name of the caption model')
-
-args = parser.parse_args()
-icon_detect_model, icon_caption_model = args.icon_detect_model, args.icon_caption_model
-
-yolo_model = get_yolo_model(model_path=icon_detect_model)
-if icon_caption_model == 'florence2':
-    caption_model_processor = get_caption_model_processor(model_name="florence2", model_name_or_path="weights/icon_caption_florence")
-elif icon_caption_model == 'blip2':
-    caption_model_processor = get_caption_model_processor(model_name="blip2", model_name_or_path="weights/icon_caption_blip2")
-
-with gr.Blocks() as demo:
-    gr.Markdown(MARKDOWN)
-    with gr.Row():
-        with gr.Column():
-            image_input_component = gr.Image(
-                type='pil', label='Upload image')
-            # set the threshold for removing the bounding boxes with low confidence, default is 0.05
-            box_threshold_component = gr.Slider(
-                label='Box Threshold', minimum=0.01, maximum=1.0, step=0.01, value=0.05)
-            # set the threshold for removing the bounding boxes with large overlap, default is 0.1
-            iou_threshold_component = gr.Slider(
-                label='IOU Threshold', minimum=0.01, maximum=1.0, step=0.01, value=0.1)
-            use_paddleocr_component = gr.Checkbox(
-                label='Use PaddleOCR', value=False)
-            imgsz_component = gr.Slider(
-                label='Icon Detect Image Size', minimum=640, maximum=3200, step=32, value=1920)
-            icon_process_batch_size_component = gr.Slider(
-                label='Icon Process Batch Size', minimum=1, maximum=256, step=1, value=64)
-            submit_button_component = gr.Button(
-                value='Submit', variant='primary')
-        with gr.Column():
-            image_output_component = gr.Image(type='pil', label='Image Output')
-            text_output_component = gr.Textbox(label='Parsed screen elements', placeholder='Text Output')
-
-    submit_button_component.click(
-        fn=process,
-        inputs=[
-            image_input_component,
-            box_threshold_component,
-            iou_threshold_component,
-            use_paddleocr_component,
-            imgsz_component,
-            icon_process_batch_size_component
-        ],
-        outputs=[image_output_component, text_output_component]
-    )
-
-# demo.launch(debug=False, show_error=True, share=True)
-demo.launch(share=True, server_port=7861, server_name='0.0.0.0')
-
-
-
-# python gradio_demo.py --icon_detect_model weights/icon_detect/best.pt --icon_caption_model florence2
-# python gradio_demo.py --icon_detect_model weights/icon_detect_v1_5/model_v1_5.pt --icon_caption_model florence2
-=======
 from typing import Optional
 
 import gradio as gr
@@ -135,8 +12,7 @@
 import torch
 from PIL import Image
 
-# yolo_model = get_yolo_model(model_path='weights/icon_detect/best.pt')
-yolo_model = get_yolo_model(model_path='weights/icon_detect_v1_5/best.pt')
+yolo_model = get_yolo_model(model_path='weights/icon_detect/model.pt')
 caption_model_processor = get_caption_model_processor(model_name="florence2", model_name_or_path="weights/icon_caption_florence")
 # caption_model_processor = get_caption_model_processor(model_name="blip2", model_name_or_path="weights/icon_caption_blip2")
 
@@ -221,5 +97,4 @@
     )
 
 # demo.launch(debug=False, show_error=True, share=True)
-demo.launch(share=True, server_port=7861, server_name='0.0.0.0')
->>>>>>> f612ddb4
+demo.launch(share=True, server_port=7861, server_name='0.0.0.0')